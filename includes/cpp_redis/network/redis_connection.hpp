#pragma once

#include <mutex>
#include <string>
#include <vector>
#include <functional>

#include <cpp_redis/network/tcp_client.hpp>
#include <cpp_redis/builders/reply_builder.hpp>

namespace cpp_redis {

namespace network {

class redis_connection {
public:
  //! ctor & dtor
<<<<<<< HEAD
  redis_connection(network::io_service* pIO=NULL);
  ~redis_connection(void) = default;
=======
  redis_connection(void);
  ~redis_connection(void);
>>>>>>> 80895620

  //! copy ctor & assignment operator
  redis_connection(const redis_connection&) = delete;
  redis_connection& operator=(const redis_connection&) = delete;

public:
  //! handle connection
  typedef std::function<void(redis_connection&)> disconnection_handler_t;
  typedef std::function<void(redis_connection&, reply&)> reply_callback_t;
  void connect(const std::string& host = "127.0.0.1", unsigned int port = 6379,
               const disconnection_handler_t& disconnection_handler = nullptr,
               const reply_callback_t& reply_callback = nullptr);
  void disconnect(void);
  bool is_connected(void);

  //! send cmd
  redis_connection& send(const std::vector<std::string>& redis_cmd);

  //! commit pipelined transaction
  redis_connection& commit(void);

private:
  //! receive & disconnection handlers
  bool tcp_client_receive_handler(network::tcp_client&, const std::vector<char>& buffer);
  void tcp_client_disconnection_handler(network::tcp_client&);

  std::string build_command(const std::vector<std::string>& redis_cmd);

private:
  //! tcp client for redis connection
  network::tcp_client m_client;

  //! reply callback
  reply_callback_t m_reply_callback;

  //! user defined disconnection handler
  disconnection_handler_t m_disconnection_handler;

  //! reply builder
  builders::reply_builder m_builder;

  //! internal buffer used for pipelining
  std::string m_buffer;

  //! protect internal buffer against race conditions
  std::mutex m_buffer_mutex;
};

} //! network

} //! cpp_redis<|MERGE_RESOLUTION|>--- conflicted
+++ resolved
@@ -5,7 +5,12 @@
 #include <vector>
 #include <functional>
 
+#ifdef _MSC_VER
+#include <cpp_redis/network/win_tcp_client.hpp>
+#else
 #include <cpp_redis/network/tcp_client.hpp>
+#endif
+
 #include <cpp_redis/builders/reply_builder.hpp>
 
 namespace cpp_redis {
@@ -15,13 +20,8 @@
 class redis_connection {
 public:
   //! ctor & dtor
-<<<<<<< HEAD
-  redis_connection(network::io_service* pIO=NULL);
-  ~redis_connection(void) = default;
-=======
-  redis_connection(void);
+  redis_connection::redis_connection(const std::shared_ptr<io_service> pIO);
   ~redis_connection(void);
->>>>>>> 80895620
 
   //! copy ctor & assignment operator
   redis_connection(const redis_connection&) = delete;
