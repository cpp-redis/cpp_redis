--- conflicted
+++ resolved
@@ -19,57 +19,9 @@
 // LIABILITY, WHETHER IN AN ACTION OF CONTRACT, TORT OR OTHERWISE, ARISING FROM,
 // OUT OF OR IN CONNECTION WITH THE SOFTWARE OR THE USE OR OTHER DEALINGS IN THE
 // SOFTWARE.
+#include <string>
 #include <cpp_redis/cpp_redis>
 #include <cpp_redis/misc/macro.hpp>
-<<<<<<< HEAD
-#include <string>
-
-#define ENABLE_SESSION = 1
-
-#ifdef _WIN32
-#include <Winsock2.h>
-#endif //! _WIN32
-
-int main() {
-#ifdef _WIN32
-  //! Windows netword DLL init
-  WORD version = MAKEWORD(2, 2);
-  WSADATA data;
-
-  if (WSAStartup(version, &data) != 0) {
-    std::cerr << "WSAStartup() failure" << std::endl;
-    return -1;
-  }
-#endif //! _WIN32
-
-  //! Enable logging
-  cpp_redis::active_logger =
-      std::unique_ptr<cpp_redis::logger>(new cpp_redis::logger);
-
-  cpp_redis::client client;
-
-  client.connect("127.0.0.1", 6379,
-                 [](const std::string &host, std::size_t port,
-                    cpp_redis::connect_state status) {
-                   if (status == cpp_redis::connect_state::dropped) {
-                     std::cout << "client disconnected from " << host << ":"
-                               << port << std::endl;
-                   }
-                 });
-
-  auto replcmd = [](const cpp_redis::reply_t &reply) {
-    std::cout << "set hello 42: " << reply << std::endl;
-    // if (reply.is_string())
-    //   do_something_with_string(reply.as_string())
-  };
-
-  const std::string group_name = "groupone";
-  const std::string session_name = "sessone";
-  const std::string consumer_name = "ABCD";
-
-  std::multimap<std::string, std::string> ins;
-  ins.insert(std::pair<std::string, std::string>{"message", "hello"});
-=======
 #include "winsock_initializer.h"
 
 #define ENABLE_SESSION = 1
@@ -101,7 +53,6 @@
 
 	std::multimap<std::string, std::string> ins;
 	ins.insert(std::pair<std::string, std::string>{"message", "hello"});
->>>>>>> daec5f54
 
 #ifdef ENABLE_SESSION
 
@@ -160,16 +111,6 @@
   // synchronous commit, no timeout
   client.sync_commit();
 
-  // synchronous commit, timeout
-  // client.sync_commit(std::chrono::milliseconds(100));
 
-<<<<<<< HEAD
-#ifdef _WIN32
-  WSACleanup();
-#endif //! _WIN32
-
-  return 0;
-=======
 	return 0;
->>>>>>> daec5f54
 }