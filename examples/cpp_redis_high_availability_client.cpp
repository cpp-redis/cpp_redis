--- conflicted
+++ resolved
@@ -23,34 +23,13 @@
 #include <cpp_redis/cpp_redis>
 
 #include <iostream>
-<<<<<<< HEAD
-
-#ifdef _WIN32
-#include <Winsock2.h>
-#endif //! _WIN32
-
-int main(void) {
-#ifdef _WIN32
-  //! Windows netword DLL init
-  WORD version = MAKEWORD(2, 2);
-  WSADATA data;
-
-  if (WSAStartup(version, &data) != 0) {
-    std::cerr << "WSAStartup() failure" << std::endl;
-    return -1;
-  }
-#endif //! _WIN32
-
-=======
 #include "winsock_initializer.h"
 
 int
 main(void) {
   winsock_initializer winsock_init;
->>>>>>> daec5f54
   //! Enable logging
-  cpp_redis::active_logger =
-      std::unique_ptr<cpp_redis::logger>(new cpp_redis::logger);
+  cpp_redis::active_logger = std::unique_ptr<cpp_redis::logger>(new cpp_redis::logger);
 
   //! High availability requires at least 2 io service workers
   cpp_redis::network::set_default_nb_workers(2);
@@ -62,18 +41,15 @@
 
   //! Call connect with optional timeout
   //! Can put a loop around this until is_connected() returns true.
-  client.connect("mymaster",
-                 [](const std::string &host, std::size_t port,
-                    cpp_redis::connect_state status) {
-                   if (status == cpp_redis::connect_state::dropped) {
-                     std::cout << "client disconnected from " << host << ":"
-                               << port << std::endl;
-                   }
-                 },
-                 0, -1, 5000);
+  client.connect("mymaster", [](const std::string& host, std::size_t port, cpp_redis::connect_state status) {
+    if (status == cpp_redis::connect_state::dropped) {
+      std::cout << "client disconnected from " << host << ":" << port << std::endl;
+    }
+  },
+    0, -1, 5000);
 
   // same as client.send({ "SET", "hello", "42" }, ...)
-  client.set("hello", "42", [](cpp_redis::reply_t &reply) {
+  client.set("hello", "42", [](cpp_redis::reply& reply) {
     std::cout << "set hello 42: " << reply << std::endl;
     // if (reply.is_string())
     //   do_something_with_string(reply.as_string())
@@ -81,14 +57,14 @@
 
   while (true) {
     // same as client.send({ "DECRBY", "hello", 12 }, ...)
-    client.incrby("hello", 12, [](cpp_redis::reply_t &reply) {
+    client.incrby("hello", 12, [](cpp_redis::reply& reply) {
       std::cout << "incrby hello 12: " << reply << std::endl;
       // if (reply.is_integer())
       //   do_something_with_integer(reply.as_integer())
     });
 
     // same as client.send({ "GET", "hello" }, ...)
-    client.get("hello", [](cpp_redis::reply_t &reply) {
+    client.get("hello", [](cpp_redis::reply& reply) {
       std::cout << "get hello: " << reply << std::endl;
       // if (reply.is_string())
       //   do_something_with_string(reply.as_string())
@@ -103,12 +79,5 @@
     std::this_thread::sleep_for(std::chrono::milliseconds(3000));
   }
 
-<<<<<<< HEAD
-#ifdef _WIN32
-  WSACleanup();
-#endif //! _WIN32
-
-=======
->>>>>>> daec5f54
   return 0;
 }