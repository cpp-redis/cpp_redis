// The MIT License (MIT)
//
// Copyright (c) 2015-2017 Simon Ninon <simon.ninon@gmail.com>
//
// Permission is hereby granted, free of charge, to any person obtaining a copy
// of this software and associated documentation files (the "Software"), to deal
// in the Software without restriction, including without limitation the rights
// to use, copy, modify, merge, publish, distribute, sublicense, and/or sell
// copies of the Software, and to permit persons to whom the Software is
// furnished to do so, subject to the following conditions:
//
// The above copyright notice and this permission notice shall be included in
// all copies or substantial portions of the Software.
//
// THE SOFTWARE IS PROVIDED "AS IS", WITHOUT WARRANTY OF ANY KIND, EXPRESS OR
// IMPLIED, INCLUDING BUT NOT LIMITED TO THE WARRANTIES OF MERCHANTABILITY,
// FITNESS FOR A PARTICULAR PURPOSE AND NONINFRINGEMENT. IN NO EVENT SHALL THE
// AUTHORS OR COPYRIGHT HOLDERS BE LIABLE FOR ANY CLAIM, DAMAGES OR OTHER
// LIABILITY, WHETHER IN AN ACTION OF CONTRACT, TORT OR OTHERWISE, ARISING FROM,
// OUT OF OR IN CONNECTION WITH THE SOFTWARE OR THE USE OR OTHER DEALINGS IN THE
// SOFTWARE.
#include <condition_variable>
#include <iostream>
#include <mutex>
#include <signal.h>
#include <string>

#include <cpp_redis/cpp_redis>
<<<<<<< HEAD

#ifdef _WIN32
#include <Winsock2.h>
#endif // _WIN32
=======
#include "winsock_initializer.h"
>>>>>>> daec5f54

std::condition_variable should_exit;

void sigint_handler(int) { should_exit.notify_all(); }

<<<<<<< HEAD
int main() {
#ifdef _WIN32
  //! Windows netword DLL init
  WORD version = MAKEWORD(2, 2);
  WSADATA data;

  if (WSAStartup(version, &data) != 0) {
    std::cerr << "WSAStartup() failure" << std::endl;
    return -1;
  }
#endif // _WIN32

  //! Enable logging

  // const std::string group_name = "groupone";
  const std::vector<std::string> group_names = {"groupone"}; //, "grouptwo"};
  const std::string session_name = "sessone";
  const std::string consumer_name = "ABCD";

  cpp_redis::active_logger =
      std::unique_ptr<cpp_redis::logger>(new cpp_redis::logger);

  cpp_redis::consumer sub(session_name, consumer_name);

  sub.connect("127.0.0.1", 6379,
              [](const std::string &host, std::size_t port,
                 cpp_redis::connect_state status) {
                if (status == cpp_redis::connect_state::dropped) {
                  std::cout << "client disconnected from " << host << ":"
                            << port << std::endl;
                }
              });

  sub.auth("{redis_key}");

  for (auto &group : group_names) {

    sub.subscribe(group,
                  [group](const cpp_redis::message_type msg) {
                    cpp_redis::consumer_response_t res;
                    // Callback will run for each message obtained from the
                    // queue
                    std::cout << "Group: " << group << std::endl;
                    std::cout << "Id in the cb: " << msg.get_id() << std::endl;
                    res.insert({"Id", msg.get_id()});
                    return res;
                  },
                  [group](int ack_status) {
                    // Callback will run upon return of xack
                    std::cout << "Group: " << group << std::endl;
                    std::cout << "Ack status: " << ack_status << std::endl;
                  });
  }

  /*sub.subscribe(group_name,
                          [](const cpp_redis::message_type msg) {
                                          // Callback will run for each message
         obtained from the queue std::cout << "Id in the cb: " << msg.get_id()
     << std::endl; return msg;
                          },
                          [](int ack_status) {
                                          // Callback will run upon return of
     xack std::cout << "Ack status: " << ack_status
         << std::endl;
                          });*/

  sub.commit();

  signal(SIGINT, &sigint_handler);
  std::mutex mtx;
  std::unique_lock<std::mutex> l(mtx);
  should_exit.wait(l);

#ifdef _WIN32
  WSACleanup();
#endif // _WIN32

  return 0;
=======
int
main() {
	winsock_initializer winsock_init;
	//! Enable logging

	//const std::string group_name = "groupone";
	const std::vector<std::string> group_names = {"groupone"}; //, "grouptwo"};
	const std::string session_name = "sessone";
	const std::string consumer_name = "ABCD";

	cpp_redis::active_logger = std::unique_ptr<cpp_redis::logger>(new cpp_redis::logger);

	cpp_redis::consumer sub(session_name, consumer_name);

	sub.connect("127.0.0.1", 6379,
	            [](const std::string &host, std::size_t port, cpp_redis::connect_state status) {
			            if (status == cpp_redis::connect_state::dropped) {
				            std::cout << "client disconnected from " << host << ":" << port << std::endl;
			            }
	            });

	sub.auth("{redis_key}");

	for (auto &group : group_names) {

		sub.subscribe(group,
		              [group](const cpp_redis::message_type msg) {
											cpp_redis::consumer_response_t res;
				              // Callback will run for each message obtained from the queue
				              std::cout << "Group: " << group << std::endl;
				              std::cout << "Id in the cb: " << msg.get_id() << std::endl;
				              res.insert({"Id", msg.get_id()});
				              return res;
		              },
		              [group](int ack_status) {
				              // Callback will run upon return of xack
				              std::cout << "Group: " << group << std::endl;
				              std::cout << "Ack status: " << ack_status << std::endl;
		              });
	}

	/*sub.subscribe(group_name,
	              [](const cpp_redis::message_type msg) {
			              // Callback will run for each message obtained from the queue
			              std::cout << "Id in the cb: " << msg.get_id() << std::endl;
			              return msg;
	              },
	              [](int ack_status) {
			              // Callback will run upon return of xack
			              std::cout << "Ack status: " << ack_status << std::endl;
	              });*/

	sub.commit();

	signal(SIGINT, &sigint_handler);
	std::mutex mtx;
	std::unique_lock<std::mutex> l(mtx);
	should_exit.wait(l);

	return 0;
>>>>>>> daec5f54
}<|MERGE_RESOLUTION|>--- conflicted
+++ resolved
@@ -19,106 +19,19 @@
 // LIABILITY, WHETHER IN AN ACTION OF CONTRACT, TORT OR OTHERWISE, ARISING FROM,
 // OUT OF OR IN CONNECTION WITH THE SOFTWARE OR THE USE OR OTHER DEALINGS IN THE
 // SOFTWARE.
+#include <string>
 #include <condition_variable>
 #include <iostream>
 #include <mutex>
 #include <signal.h>
-#include <string>
 
 #include <cpp_redis/cpp_redis>
-<<<<<<< HEAD
-
-#ifdef _WIN32
-#include <Winsock2.h>
-#endif // _WIN32
-=======
 #include "winsock_initializer.h"
->>>>>>> daec5f54
 
 std::condition_variable should_exit;
 
 void sigint_handler(int) { should_exit.notify_all(); }
 
-<<<<<<< HEAD
-int main() {
-#ifdef _WIN32
-  //! Windows netword DLL init
-  WORD version = MAKEWORD(2, 2);
-  WSADATA data;
-
-  if (WSAStartup(version, &data) != 0) {
-    std::cerr << "WSAStartup() failure" << std::endl;
-    return -1;
-  }
-#endif // _WIN32
-
-  //! Enable logging
-
-  // const std::string group_name = "groupone";
-  const std::vector<std::string> group_names = {"groupone"}; //, "grouptwo"};
-  const std::string session_name = "sessone";
-  const std::string consumer_name = "ABCD";
-
-  cpp_redis::active_logger =
-      std::unique_ptr<cpp_redis::logger>(new cpp_redis::logger);
-
-  cpp_redis::consumer sub(session_name, consumer_name);
-
-  sub.connect("127.0.0.1", 6379,
-              [](const std::string &host, std::size_t port,
-                 cpp_redis::connect_state status) {
-                if (status == cpp_redis::connect_state::dropped) {
-                  std::cout << "client disconnected from " << host << ":"
-                            << port << std::endl;
-                }
-              });
-
-  sub.auth("{redis_key}");
-
-  for (auto &group : group_names) {
-
-    sub.subscribe(group,
-                  [group](const cpp_redis::message_type msg) {
-                    cpp_redis::consumer_response_t res;
-                    // Callback will run for each message obtained from the
-                    // queue
-                    std::cout << "Group: " << group << std::endl;
-                    std::cout << "Id in the cb: " << msg.get_id() << std::endl;
-                    res.insert({"Id", msg.get_id()});
-                    return res;
-                  },
-                  [group](int ack_status) {
-                    // Callback will run upon return of xack
-                    std::cout << "Group: " << group << std::endl;
-                    std::cout << "Ack status: " << ack_status << std::endl;
-                  });
-  }
-
-  /*sub.subscribe(group_name,
-                          [](const cpp_redis::message_type msg) {
-                                          // Callback will run for each message
-         obtained from the queue std::cout << "Id in the cb: " << msg.get_id()
-     << std::endl; return msg;
-                          },
-                          [](int ack_status) {
-                                          // Callback will run upon return of
-     xack std::cout << "Ack status: " << ack_status
-         << std::endl;
-                          });*/
-
-  sub.commit();
-
-  signal(SIGINT, &sigint_handler);
-  std::mutex mtx;
-  std::unique_lock<std::mutex> l(mtx);
-  should_exit.wait(l);
-
-#ifdef _WIN32
-  WSACleanup();
-#endif // _WIN32
-
-  return 0;
-=======
 int
 main() {
 	winsock_initializer winsock_init;
@@ -179,5 +92,4 @@
 	should_exit.wait(l);
 
 	return 0;
->>>>>>> daec5f54
 }