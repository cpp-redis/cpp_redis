// The MIT License (MIT)
//
// Copyright (c) 2015-2017 Simon Ninon <simon.ninon@gmail.com>
//
// Permission is hereby granted, free of charge, to any person obtaining a copy
// of this software and associated documentation files (the "Software"), to deal
// in the Software without restriction, including without limitation the rights
// to use, copy, modify, merge, publish, distribute, sublicense, and/or sell
// copies of the Software, and to permit persons to whom the Software is
// furnished to do so, subject to the following conditions:
//
// The above copyright notice and this permission notice shall be included in
// all copies or substantial portions of the Software.
//
// THE SOFTWARE IS PROVIDED "AS IS", WITHOUT WARRANTY OF ANY KIND, EXPRESS OR
// IMPLIED, INCLUDING BUT NOT LIMITED TO THE WARRANTIES OF MERCHANTABILITY,
// FITNESS FOR A PARTICULAR PURPOSE AND NONINFRINGEMENT. IN NO EVENT SHALL THE
// AUTHORS OR COPYRIGHT HOLDERS BE LIABLE FOR ANY CLAIM, DAMAGES OR OTHER
// LIABILITY, WHETHER IN AN ACTION OF CONTRACT, TORT OR OTHERWISE, ARISING FROM,
// OUT OF OR IN CONNECTION WITH THE SOFTWARE OR THE USE OR OTHER DEALINGS IN THE
// SOFTWARE.

#include <cpp_redis/cpp_redis>
#include <tacopie/tacopie>

#include <condition_variable>
#include <iostream>
#include <mutex>
#include <signal.h>
<<<<<<< HEAD

#ifdef _WIN32
#include <Winsock2.h>
#endif //! _WIN32
=======
#include "winsock_initializer.h"
>>>>>>> daec5f54

std::condition_variable should_exit;

void sigint_handler(int) { should_exit.notify_all(); }

<<<<<<< HEAD
int main(void) {
#ifdef _WIN32
  //! Windows netword DLL init
  WORD version = MAKEWORD(2, 2);
  WSADATA data;

  if (WSAStartup(version, &data) != 0) {
    std::cerr << "WSAStartup() failure" << std::endl;
    return -1;
  }
#endif //! _WIN32

=======
int
main(void) {
  winsock_initializer winsock_init;
>>>>>>> daec5f54
  //! Enable logging
  cpp_redis::active_logger =
      std::unique_ptr<cpp_redis::logger>(new cpp_redis::logger);

  cpp_redis::subscriber sub;

  sub.connect("127.0.0.1", 6379,
              [](const std::string &host, std::size_t port,
                 cpp_redis::connect_state status) {
                if (status == cpp_redis::connect_state::dropped) {
                  std::cout << "client disconnected from " << host << ":"
                            << port << std::endl;
                  should_exit.notify_all();
                }
              });

  //! authentication if server-server requires it
  // sub.auth("some_password", [](const cpp_redis::reply_t& reply) {
  //   if (reply.is_error()) { std::cerr << "Authentication failed: " <<
  //   reply.as_string() << std::endl; } else {
  //     std::cout << "successful authentication" << std::endl;
  //   }
  // });

  sub.subscribe("some_chan",
                [](const std::string &chan, const std::string &msg) {
                  std::cout << "MESSAGE " << chan << ": " << msg << std::endl;
                });
  sub.psubscribe("*", [](const std::string &chan, const std::string &msg) {
    std::cout << "PMESSAGE " << chan << ": " << msg << std::endl;
  });
  sub.commit();

  signal(SIGINT, &sigint_handler);
  std::mutex mtx;
  std::unique_lock<std::mutex> l(mtx);
  should_exit.wait(l);

<<<<<<< HEAD
#ifdef _WIN32
  WSACleanup();
#endif //! _WIN32

=======
>>>>>>> daec5f54
  return 0;
}<|MERGE_RESOLUTION|>--- conflicted
+++ resolved
@@ -27,37 +27,18 @@
 #include <iostream>
 #include <mutex>
 #include <signal.h>
-<<<<<<< HEAD
-
-#ifdef _WIN32
-#include <Winsock2.h>
-#endif //! _WIN32
-=======
 #include "winsock_initializer.h"
->>>>>>> daec5f54
 
 std::condition_variable should_exit;
 
-void sigint_handler(int) { should_exit.notify_all(); }
+void
+sigint_handler(int) {
+  should_exit.notify_all();
+}
 
-<<<<<<< HEAD
-int main(void) {
-#ifdef _WIN32
-  //! Windows netword DLL init
-  WORD version = MAKEWORD(2, 2);
-  WSADATA data;
-
-  if (WSAStartup(version, &data) != 0) {
-    std::cerr << "WSAStartup() failure" << std::endl;
-    return -1;
-  }
-#endif //! _WIN32
-
-=======
 int
 main(void) {
   winsock_initializer winsock_init;
->>>>>>> daec5f54
   //! Enable logging
   cpp_redis::active_logger =
       std::unique_ptr<cpp_redis::logger>(new cpp_redis::logger);
@@ -96,12 +77,5 @@
   std::unique_lock<std::mutex> l(mtx);
   should_exit.wait(l);
 
-<<<<<<< HEAD
-#ifdef _WIN32
-  WSACleanup();
-#endif //! _WIN32
-
-=======
->>>>>>> daec5f54
   return 0;
 }